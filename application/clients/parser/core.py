--- conflicted
+++ resolved
@@ -82,11 +82,7 @@
     @retry_by_exception(
         exceptions=(WebDriverException, TimeoutException, TimeoutError), max_tries=3
     )
-<<<<<<< HEAD
     def close_client(self):
-=======
-    def close_client(self):  # TODO: migrate to pool
->>>>>>> 6720e7c5
         if not self.is_inited:
             logger.warning('Chrome client is not inited')
             return
@@ -113,15 +109,11 @@
         for i in range(self.RETRY_COUNT + 1):
             try:
                 self.client.get(url)
-<<<<<<< HEAD
                 logger.debug(
                     f'Current page is {self.client.current_url} with source {self.client.page_source}'
                 )
-                return self.client
-=======
                 soup = BeautifulSoup(self.client.page_source, 'html.parser')
                 return soup
->>>>>>> 6720e7c5
             except (WebDriverException, TimeoutException, TimeoutError) as err:
                 logger.warning(
                     f'Get webdriver exception {str(err)} try to restart client'
